#pragma once

#include <deque>
#include <type_traits>
#include <vector>

#include <Gamma/Envelope.h>

#include "core/props/props.hpp"
#include "core/ui/screen.hpp"

#include "core/audio/processor.hpp"

#include "util/crtp.hpp"

namespace otto::core::voices {

  template<typename PostT, int NumberOfVoices>
  struct VoiceManager;

  template<typename DerivedT, typename PropsT>
  struct PreBase : util::crtp<DerivedT, PreBase<DerivedT, PropsT>> {
    using Props = PropsT;

    /// Constructor
    PreBase(Props& p) noexcept;

    /// The engine properties.
    Props& props;
  };

  /// Base class for voices
  ///
  /// To be used CRTP-style, meaning the derived class is passed as the template parameter.
  /// This lets VoiceBase upcast itself to the derived voice, and call its functions.
  ///
  /// ```cpp
  /// struct Voice : VoiceBase<Voice, Props> {
  ///
  /// };
  /// ```
  ///
  /// This base class holds a few functions accessor functions for frequency, velocity, and
  /// aftertouch, along with some other relevant data, including the current envelope value.
  ///
  /// It also lets the user implement handlers for note_on and note_off events, along with
  /// the main process call {@ref operator()}, which processes one sample at a time.
  ///
  /// @tparam Derived the derived voice type
  /// @tparam Props the Props type of the engine.
  template<typename DerivedT, typename PreT>
  struct VoiceBase : util::crtp<DerivedT, VoiceBase<DerivedT, PreT>> {
    using Pre = PreT;

    static_assert(std::is_base_of_v<PreBase<Pre, typename Pre::PreBase::Props>, Pre>,
                  "VoiceBase<Derived, Pre>: Pre must inherit from PreBase<Pre, Props>");
    static_assert(util::is_invocable_r_v<void, Pre>, "Pre must have a `void operator()()` defined");

    using Props = typename Pre::PreBase::Props;

    VoiceBase(Pre& p) noexcept;
    VoiceBase(const VoiceBase&) = delete;

    /// Implement a handler for note on events
    virtual void on_note_on() noexcept;

    /// Implement a handler for note off events
    virtual void on_note_off() noexcept;

    /// Get the current frequency this voice should play
    ///
    /// Needs to be applied seperately for each sample to handle for example glide.
    float frequency() noexcept;

    /// Get the velocity value
    float velocity() noexcept;

    /// Get the velocity value
    float aftertouch() noexcept;

    /// Is this voice currently triggered?
    ///
    /// Not to be confused with whether it should play. It is not triggered in the
    /// release stage
    bool is_triggered() noexcept;

    /// The current envelope value
    float envelope() noexcept;

    Pre& pre;
    Props& props;

  private:
    template<typename T, int N>
    friend struct VoiceManager;

    void trigger(int midi_note, float velocity) noexcept;
    void release() noexcept;

    float frequency_ = 440.f;
    float velocity_ = 1.f;
    float aftertouch_ = 0.f;
    int midi_note_ = 0;

    gam::ADSR<> env_;
  };

  template<typename DerivedT, typename VoiceT>
  struct PostBase : util::crtp<DerivedT, PostBase<DerivedT, VoiceT>> {
    using Voice = VoiceT;
    static_assert(std::is_base_of_v<VoiceBase<Voice, typename Voice::VoiceBase::Pre>, Voice>,
                  "PostBase<Derived, Voice>: Voice must inherit from VoiceBase<Voice, Pre>");

    static_assert(util::is_invocable_r_v<float, Voice>,
                  "Voice must have a `float operator()()` defined");


    using Pre = typename Voice::VoiceBase::Pre;
    using Props = typename Voice::VoiceBase::Props;

    /// Constructor
    PostBase(Pre& p) noexcept;

    Pre& pre;
    Props& props;
  };

  namespace details {
    /// The way the voicemanager handles voices
    enum struct PlayMode {
      /// Multiple voices at once, each playing a note
      poly,
      /// Only a single voice in use, allways playing the latest note
      mono,
      /// All voices in use, all playing the latest note (posibly with detune)
      unison
    };

    /// Convert a playmode to string
    ///
    /// @return an all-lowercase string corresponding to the enum name
    std::string to_string(PlayMode) noexcept;

    struct EnvelopeProps {
      props::Property<float> attack = {0, props::limits(0, 1), props::step_size(0.02)};
      props::Property<float> decay = {0, props::limits(0, 1), props::step_size(0.02)};
      props::Property<float> sustain = {1, props::limits(0, 1), props::step_size(0.02)};
      props::Property<float> release = {0.2, props::limits(0, 1), props::step_size(0.02)};

      DECL_REFLECTION(EnvelopeProps, attack, decay, sustain, release);
    };

    struct SettingsProps {
      props::Property<PlayMode, props::wrap> play_mode = {
        PlayMode::poly, props::limits(PlayMode::poly, PlayMode::unison)};
      props::Property<float> portamento = {0, props::limits(0, 1), props::step_size(0.01)};
      props::Property<int> octave = {0, props::limits(-2, 7)};
      props::Property<int> transpose = {0, props::limits(-12, 12)};

      DECL_REFLECTION(SettingsProps, play_mode, portamento, octave, transpose);
    };

    std::unique_ptr<ui::Screen> make_envelope_screen(EnvelopeProps& props);
    std::unique_ptr<ui::Screen> make_settings_screen(SettingsProps& props);

  } // namespace details


  // -- VOICE MANAGER -- //

  template<typename PostT, int NumberOfVoices>
  struct VoiceManager {
    /// PostProcessor
    using Post = PostT;

    static_assert(std::is_base_of_v<PostBase<Post, typename Post::PostBase::Voice>, Post>,
                  "PostBase<Derived, Post>: Post must inherit from PostBase<Post, Voice>");
    static_assert(util::is_invocable_r_v<float, Post, float>,
                  "Post must have a `float operator()(float)` defined");

    using Voice = typename Post::PostBase::Voice;
    using Props = typename Post::PostBase::Props;
    using Pre = typename Post::PostBase::Pre;

    /// The number of voices
    static constexpr int voice_count = NumberOfVoices;

    // Assert requirements met
    static_assert(std::is_base_of_v<VoiceBase<Voice, Pre>, Voice>,
                  "VoiceManager<Voice, N>: Voice must derive from VoiceBase<Voice, Pre>");

    using PlayMode = details::PlayMode;
    using EnvelopeProps = details::EnvelopeProps;
    using SettingsProps = details::SettingsProps;

    /// Constructor
    VoiceManager(Props& props) noexcept;

    ui::Screen& envelope_screen() noexcept;
    ui::Screen& settings_screen() noexcept;

    /// Process audio, applying Preprocessing, each voice and then postprocessing
    float operator()() noexcept;

    Voice& handle_midi_on(const midi::NoteOnEvent&) noexcept;
    Voice* handle_midi_off(const midi::NoteOffEvent&) noexcept;

    /// Process audio, applying Preprocessing, each voice and then postprocessing
    audio::ProcessData<1> process(audio::ProcessData<1> data) noexcept;

<<<<<<< HEAD
    DECL_REFLECTION(VoiceManager,
                    ("envelope", &VoiceManager::envelope_props),
                    ("voice_settings", &VoiceManager::settings_props));
=======
    ///Return list of voices
    std::array<Voice, voice_count>& voices();
>>>>>>> 80650634

  private:
    Voice& get_voice(int key) noexcept;
    Voice* stop_voice(int key) noexcept;

    struct NoteVoicePair {
      int note = 0;
      Voice* voice = nullptr;

      bool has_voice() const noexcept
      {
        return voice != nullptr;
      }
    };

    std::deque<Voice*> free_voices;
    std::vector<NoteVoicePair> note_stack;

    Props& props;
    Pre pre = {props};
    std::array<Voice, voice_count> voices_ =
      util::generate_array<voice_count>([this](auto) { return Voice{pre}; });
    Post post = {pre};

    EnvelopeProps envelope_props;
    SettingsProps settings_props;

    std::unique_ptr<ui::Screen> envelope_screen_ = details::make_envelope_screen(envelope_props);
    std::unique_ptr<ui::Screen> settings_screen_ = details::make_settings_screen(settings_props);
    PlayMode play_mode = PlayMode::mono;

  }; // namespace otto::core::voices

} // namespace otto::core::voices

// Implementation
#include "voice_manager.impl.hpp"

// kak: other_file=voice_manager.impl.hpp<|MERGE_RESOLUTION|>--- conflicted
+++ resolved
@@ -208,14 +208,12 @@
     /// Process audio, applying Preprocessing, each voice and then postprocessing
     audio::ProcessData<1> process(audio::ProcessData<1> data) noexcept;
 
-<<<<<<< HEAD
+    /// Return list of voices
+    std::array<Voice, voice_count>& voices();
+
     DECL_REFLECTION(VoiceManager,
                     ("envelope", &VoiceManager::envelope_props),
                     ("voice_settings", &VoiceManager::settings_props));
-=======
-    ///Return list of voices
-    std::array<Voice, voice_count>& voices();
->>>>>>> 80650634
 
   private:
     Voice& get_voice(int key) noexcept;
