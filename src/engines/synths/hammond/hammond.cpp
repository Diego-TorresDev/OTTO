--- conflicted
+++ resolved
@@ -6,152 +6,128 @@
 
 namespace otto::engines {
 
-using namespace ui;
-using namespace ui::vg;
+  using namespace ui;
+  using namespace ui::vg;
 
-/*
+  /*
    * Declarations
    */
 
-struct HammondSynthScreen : EngineScreen<HammondSynth> {
+  struct HammondSynthScreen : EngineScreen<HammondSynth> {
     void draw(Canvas& ctx) override;
     bool keypress(Key key) override;
     void rotary(RotaryEvent e) override;
 
     using EngineScreen<HammondSynth>::EngineScreen;
-<<<<<<< HEAD
   };
-=======
 
-};
->>>>>>> 3e54371a
+  // HammondSynth ////////////////////////////////////////////////////////////////
 
-// HammondSynth ////////////////////////////////////////////////////////////////
-
-HammondSynth::HammondSynth()
+  HammondSynth::HammondSynth()
     : SynthEngine("Woody", props, std::make_unique<HammondSynthScreen>(this)),
       voice_mgr_(props),
       faust_(std::make_unique<FAUSTCLASS>(), props)
-{}
+  {}
 
-audio::ProcessData<1> HammondSynth::process(audio::ProcessData<1> data)
-{
+  audio::ProcessData<1> HammondSynth::process(audio::ProcessData<1> data)
+  {
     voice_mgr_.process_before(data.midi_only());
     auto res = faust_.process(data.midi_only());
     voice_mgr_.process_after(data.midi_only());
     return res;
-}
+  }
 
-/*
+  /*
    * HammondSynthScreen
    */
 
-bool HammondSynthScreen::keypress(Key key)
-{
+  bool HammondSynthScreen::keypress(Key key)
+  {
     return false;
-}
+  }
 
-void HammondSynthScreen::rotary(RotaryEvent e)
-{
+  void HammondSynthScreen::rotary(RotaryEvent e)
+  {
     switch (e.rotary) {
-<<<<<<< HEAD
     case Rotary::Blue: engine.props.drawbar1.step(e.clicks); break;
     case Rotary::Green: engine.props.drawbar2.step(e.clicks); break;
     case Rotary::White: engine.props.drawbar3.step(e.clicks); break;
     case Rotary::Red: engine.props.leslie.step(e.clicks); break;
-=======
-    case Rotary::Blue:
-        engine.props.drawbar1.step(e.clicks);
-        break;
-    case Rotary::Green:
-        engine.props.drawbar2.step(e.clicks);
-        break;
-    case Rotary::White:
-        engine.props.drawbar3.step(e.clicks);
-        break;
-    case Rotary::Red:
-        engine.props.leslie.step(e.clicks);
-        break;
->>>>>>> 3e54371a
     }
-}
+  }
 
-void HammondSynthScreen::draw(ui::vg::Canvas& ctx)
-{
+  void HammondSynthScreen::draw(ui::vg::Canvas& ctx)
+  {
     using namespace ui::vg;
 
     ctx.font(Fonts::Norm, 35);
 
-    constexpr float x_pad = 30;
-    constexpr float y_pad = 50;
-    constexpr float space = (height - 2.f * y_pad) / 3.f;
+    // Gray Base Layers
+    ctx.group([&] {
+      // Ring 1 Base
+      ctx.beginPath();
+      ctx.circle({160, 120}, 55);
+      ctx.lineWidth(6.0);
+      ctx.strokeStyle(Colours::Gray50);
+      ctx.lineCap(Canvas::LineCap::ROUND);
+      ctx.lineJoin(Canvas::LineJoin::ROUND);
+      ctx.stroke();
 
-    // Gray Base Layers
-    ctx.group([&]{
-        // Ring 1 Base
-        ctx.beginPath();
-        ctx.circle({160,120},55);
-        ctx.lineWidth(6.0);
-        ctx.strokeStyle(Colours::Gray50);
-        ctx.lineCap(Canvas::LineCap::ROUND);
-        ctx.lineJoin(Canvas::LineJoin::ROUND);
-        ctx.stroke();
+      // Ring 2 Base
+      ctx.beginPath();
+      ctx.circle({160, 120}, 75);
+      ctx.stroke();
 
-        // Ring 2 Base
-        ctx.beginPath();
-        ctx.circle({160,120},75);
-        ctx.stroke();
-
-        // Ring 3 Base
-        ctx.beginPath();
-        ctx.circle({160,120},95);
-        ctx.stroke();
+      // Ring 3 Base
+      ctx.beginPath();
+      ctx.circle({160, 120}, 95);
+      ctx.stroke();
     });
 
     // Coloured Parameters
-    ctx.group([&]{
-        // Ring 1
-        ctx.beginPath();
-        ctx.rotateAround(55,{160,120});
-        ctx.arc(160,120,55,0,{2*M_PI*engine.props.drawbar3},false);
-        ctx.lineWidth(6.0);
-        ctx.strokeStyle(Colours::Yellow);
-        ctx.lineCap(Canvas::LineCap::ROUND);
-        ctx.lineJoin(Canvas::LineJoin::ROUND);
-        ctx.stroke();
+    ctx.group([&] {
+      // Ring 1
+      ctx.beginPath();
+      ctx.rotateAround(55, {160, 120});
+      ctx.arc(160, 120, 55, 0, (2 * M_PI * engine.props.drawbar3), false);
+      ctx.lineWidth(6.0);
+      ctx.strokeStyle(Colours::Yellow);
+      ctx.lineCap(Canvas::LineCap::ROUND);
+      ctx.lineJoin(Canvas::LineJoin::ROUND);
+      ctx.stroke();
 
-        // Ring 2
-        ctx.beginPath();
-        ctx.arc(160,120,75,0,{2*M_PI*engine.props.drawbar2},false);
-        ctx.strokeStyle(Colours::Green);
-        ctx.stroke();
+      // Ring 2
+      ctx.beginPath();
+      ctx.arc(160, 120, 75, 0, (2 * M_PI * engine.props.drawbar2), false);
+      ctx.strokeStyle(Colours::Green);
+      ctx.stroke();
 
-        // Ring 3
-        ctx.beginPath();
-        ctx.arc(160,120,95,0,{2*M_PI*engine.props.drawbar1},false);
-        ctx.strokeStyle(Colours::Blue);
-        ctx.stroke();
+      // Ring 3
+      ctx.beginPath();
+      ctx.arc(160, 120, 95, 0, (2 * M_PI * engine.props.drawbar1), false);
+      ctx.strokeStyle(Colours::Blue);
+      ctx.stroke();
     });
 
-    //middle red ring
-    ctx.group([&]{
-        // Ring Base
-        ctx.beginPath();
-        ctx.circle({160,120},25);
-        ctx.lineWidth(6.0);
-        ctx.strokeStyle(Colours::Red);
-        ctx.lineCap(Canvas::LineCap::ROUND);
-        ctx.lineJoin(Canvas::LineJoin::ROUND);
-        ctx.stroke();
+    // middle red ring
+    ctx.group([&] {
+      // Ring Base
+      ctx.beginPath();
+      ctx.circle({160, 120}, 25);
+      ctx.lineWidth(6.0);
+      ctx.strokeStyle(Colours::Red);
+      ctx.lineCap(Canvas::LineCap::ROUND);
+      ctx.lineJoin(Canvas::LineJoin::ROUND);
+      ctx.stroke();
 
-        float rotation = engine.props.leslie * 2*M_PI;
+      float rotation = engine.props.leslie * 2 * M_PI;
 
-        // Inner Ring Base
-        ctx.beginPath();
-        ctx.rotateAround(rotation,{160,120});
-        ctx.circle({160,107.5},12.5);
-        ctx.stroke();
+      // Inner Ring Base
+      ctx.beginPath();
+      ctx.rotateAround(rotation, {160, 120});
+      ctx.circle({160, 107.5}, 12.5);
+      ctx.stroke();
     });
     ///
-}
+  }
 } // namespace otto::engines